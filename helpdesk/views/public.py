--- conflicted
+++ resolved
@@ -7,13 +7,8 @@
                   required) views.
 """
 from django.core.exceptions import ObjectDoesNotExist
-<<<<<<< HEAD
 from django.core.urlresolvers import reverse
 from django.http import HttpResponseRedirect, HttpResponse
-=======
-from django.urls import reverse
-from django.http import HttpResponseRedirect
->>>>>>> bad1ece1
 from django.shortcuts import render
 from django.utils.http import urlquote
 from django.utils.translation import ugettext as _
