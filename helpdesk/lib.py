--- conflicted
+++ resolved
@@ -135,14 +135,9 @@
     for attached in attached_files:
 
         if attached.size:
-<<<<<<< HEAD
-            filename = smart_text(attached.name)
-            att = followup.followupattachment_set.create(
-=======
             filename = smart_str(attached.name)
             att = FollowUpAttachment(
                 followup=followup,
->>>>>>> 55c638ae
                 file=attached,
                 filename=filename,
                 mime_type=attached.content_type or
