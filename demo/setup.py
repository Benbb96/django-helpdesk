# -*- coding: utf-8 -*-
"""Python packaging."""

from __future__ import unicode_literals

from setuptools import setup
import os

here = os.path.abspath(os.path.dirname(__file__))
project_root = os.path.dirname(here)


NAME = 'django-helpdesk-demodesk'
DESCRIPTION = 'A demo Django project using django-helpdesk'
README = open(os.path.join(here, 'README.rst')).read()
<<<<<<< HEAD
VERSION = '0.3.0.dev1'
=======
VERSION = '0.2.10'
>>>>>>> 0f995999
#VERSION = open(os.path.join(project_root, 'VERSION')).read().strip()
AUTHOR = 'django-helpdesk team'
URL = 'https://github.com/django-helpdesk/django-helpdesk'
CLASSIFIERS = ['Development Status :: 4 - Beta',
               'License :: OSI Approved :: BSD License',
               'Programming Language :: Python :: 3.5',
               'Programming Language :: Python :: 3.6',
<<<<<<< HEAD
               'Programming Language :: Python :: 3.7',
               'Framework :: Django :: 2.0']
=======
               'Framework :: Django :: 1.11',
               'Framework :: Django :: 2.0',
               'Framework :: Django :: 2.1']
>>>>>>> 0f995999
KEYWORDS = []
PACKAGES = ['demodesk']
REQUIREMENTS = [
    'django-helpdesk'
    ]
ENTRY_POINTS = {
    'console_scripts': ['demodesk = demodesk.manage:main']
}


if __name__ == '__main__':  # Don't run setup() when we import this module.
    setup(name=NAME,
          version=VERSION,
          description=DESCRIPTION,
          long_description=README,
          classifiers=CLASSIFIERS,
          keywords=' '.join(KEYWORDS),
          author=AUTHOR,
          url=URL,
          license='BSD',
          packages=PACKAGES,
          include_package_data=True,
          zip_safe=False,
          install_requires=REQUIREMENTS,
          entry_points=ENTRY_POINTS)<|MERGE_RESOLUTION|>--- conflicted
+++ resolved
@@ -13,11 +13,7 @@
 NAME = 'django-helpdesk-demodesk'
 DESCRIPTION = 'A demo Django project using django-helpdesk'
 README = open(os.path.join(here, 'README.rst')).read()
-<<<<<<< HEAD
 VERSION = '0.3.0.dev1'
-=======
-VERSION = '0.2.10'
->>>>>>> 0f995999
 #VERSION = open(os.path.join(project_root, 'VERSION')).read().strip()
 AUTHOR = 'django-helpdesk team'
 URL = 'https://github.com/django-helpdesk/django-helpdesk'
@@ -25,14 +21,9 @@
                'License :: OSI Approved :: BSD License',
                'Programming Language :: Python :: 3.5',
                'Programming Language :: Python :: 3.6',
-<<<<<<< HEAD
                'Programming Language :: Python :: 3.7',
-               'Framework :: Django :: 2.0']
-=======
-               'Framework :: Django :: 1.11',
                'Framework :: Django :: 2.0',
                'Framework :: Django :: 2.1']
->>>>>>> 0f995999
 KEYWORDS = []
 PACKAGES = ['demodesk']
 REQUIREMENTS = [
